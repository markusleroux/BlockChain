import logging
import math
import operator
from dataclasses import dataclass, field
from functools import reduce
from typing import Optional, Union
import socket
import select
import pickle

import bitarray
import ecdsa

import merklelib
import mmh3

from blockchain import OutputIndex, TxOutput, TxID, sha256_hash, BlockChain, BlockHeight, Block, \
    Transaction, BlockHeader, UnlockingScript, TxInput, LockingScript

import logger as log

@dataclass
class ProofData:
    block_height: BlockHeight
    tx: Transaction
    proof: merklelib.AuditProof


BloomResponseType = dict[TxID, ProofData]


@dataclass
class UTXO:
    txid: TxID
    output_index: OutputIndex
    value: int = field(hash=False)
    pending: Optional[TxID] = field(default=None, init=False)  # store the txid of the spending tx

    def __hash__(self):
        return sha256_hash(reduce(operator.add, (self.txid.to_bytes(32, 'big'),
                                                 self.output_index.to_bytes(4, 'big'),
                                                 self.value.to_bytes(10, 'big'))))

class BloomFilter:
    """Bloom filters allow for efficient descriptions of subsets of transactions.
       https://github.com/bitcoin/bips/blob/master/bip-0037.mediawiki#filter-matching-algorithm
       https://eprint.iacr.org/2014/763.pdf

    Notes: (default) murmur hash is a 32 bit int
    """

    def __init__(self, max_items: int, fp: float = 0.1):
        self.max_items = max_items
        self.fp = fp
        self.size = self.get_size(max_items, fp)
        self.n_hashes = self.get_n_hashes(max_items, self.size)
        self.bitarray = bitarray.bitarray(self.size)

    def add(self, item: Union[TxID, bytes]):
        """Add an item (tx or pubkey) to the filter."""
        for i in range(self.n_hashes):
            # Index error?
            if isinstance(item, TxID):
                self.bitarray[self.filter_hash(item.to_bytes(32, 'big'), i)] = True
            else:
                self.bitarray[self.filter_hash(item, i)] = True

    def check(self, item: Union[TxID, bytes]) -> bool:
        """Check if an item is in the filter."""
        if isinstance(item, TxID):
            return all(self.bitarray[self.filter_hash(item.to_bytes(32, 'big'), i)] for i in range(self.n_hashes))
        else:
            return all(self.bitarray[self.filter_hash(item, i)] for i in range(self.n_hashes))

    def filter_hash(self, item: bytes, hash_index: int) -> int:
        # mod to ensure list index is in range (collisions are not so important)
        return mmh3.hash(item, hash_index, signed=False) % self.size - 1

    @staticmethod
    def get_n_hashes(number_of_items: int, filter_size: int) -> int:
        """The number of hash functions required for a filter of size filter_size with max_items elements.

        Arguments
        ---------
        number_of_items : int
            The number of elements which will be added
        filter_size : the size of the filter


        """
        return int(math.log(2) * filter_size / number_of_items)

    @staticmethod
    def get_size(number_of_items: int, fp: float) -> int:
        """Return the size of the filter necessary to ensure false positive rate fp.

        Arguments
        ---------
        number_of_items : int
            The number of elements which will be added
        fp : float
            The desired false positive threshold


        """
        return int(- number_of_items * math.log(fp) / math.log(2) ** 2) + 100


<<<<<<< HEAD
class Messaging:
    self.MAX_TCP_MSG_SIZE = 2048

    @staticmethod
    def send(sock, obj):
        sock.sendall(len(bs).to_bytes(4) + pickle.dumps(obj))

    @staticmethod
    def receive(sock):
        """Reconstruct object from pickle data recieved by stream.

        Notes:
        - must already be listening on sock
        - does not close socket

        """
        len_bytes = b''
        while len(len_bytes) < 4:
            len_bs += int.from_bytes(sock.recv(32))

        l = int.from_bytes(len_bs)
            
        received = 0
        pieces = []
        while i < len_bytes:
            pieces.append(sock.recv(min(self.MAX_TCP_MSG_SIZE, l - received)))
            if pieces[-1] == b'':
                raise RuntimeError()

            received += len(pieces[-1])

        return pickle.loads(b''.join(pieces))


HandlingFunction = Callable[[Socket], None]


class TCPServer(Messaging):
    @staticmethod
    def __serve(self, ports: dict[int, HandlingFunction], **options):
        """Use the handling functions to serve incoming tcp connections on specific ports.

        options
        -------
        blocking : bool (False)
            blocking or non-blocking sockets
        host : str ("")
            the host to bind to
        max_requests : int (5)


        """

        socks = dict()
        for port, f in ports.items():
            socks[port] = socket.socket()       # INET Streaming socket
            socks[port].setblocking(options.get(blocking, False))
            socks[port].bind((options.get(host, ""), port))
            socks[port].listen(options.get(max_requests, 5))

        while True:
            read, writes, errors = ports.values(), [], []
            notified_sockets = select.select(reads, writes, errors, options.get(timeout, 60))[0]
            for ns in notified_sockets:
                sock, addr = ns.accept()
                if ns in ports.keys():
                    ports[ns](sock)


class TCPClient(Messaging):
    @staticmethod
    def connect(port, addr):
        sock = socket.socket()
        sock.connect((addr, port))
        return sock

    @staticmethod
    def send_receive(port, addr, obj):
        TCPClient.connect(port, addr)
        Messaging.send(sock, bloom)
        response = Messaging.receive(sock)
        sock.close()
        return response


class SimplifiedPaymentVerification(TCPClient):
=======
class SimplifiedPaymentVerification:
    @log.objectID
>>>>>>> 2e8dbd18
    def __init__(self, headers: list[BlockHeader] = None, txids: set[TxID] = None, pubkeys: set[bytes] = None):
        self.headers: list[BlockHeader] = headers or list()
        self.interesting_txids: set[TxID] = txids or set()
        self.interesting_pubkeys: set[bytes] = pubkeys or set()

    def generate_bloom_filter(self, fp: float = 0.1, extra_size: int = 0) -> BloomFilter:
        """Return a bloom filter describing the interesting txid and pubkeys.

        Arguments
        --------
        fp : float in (0, 1)
            The maximum false positive rate when queering the filter
        extra_size : int
            The number of additional txid the filter can hold and guarantee fp rate

        Return
        ------
        bloom : BloomFilter
            A bloom filter describing the interesting txid and pubkeys


        """
        bloom = BloomFilter(len(self.interesting_txids) + len(self.interesting_pubkeys) + extra_size, fp)
        for txid in self.interesting_txids:
            bloom.add(txid)

        for pubkey in self.interesting_pubkeys:
            bloom.add(pubkey)

        return bloom

    def check_proofs_log_message(self, result, pd):
        if result:
            return f'Valid proof for txid {hash(pd.tx)}'
        else:
            return f'Invalid proof for txid {hash(pd.tx)}'

    @log.log_object(check_proofs_log_message, level = "debug", pass_result = True)
    @log.log_object(lambda self, pd : f'Verifying proof for txid {hash(pd.tx)}')
    def check_proofs(self, proof_data: ProofData) -> bool:
        """Check a proof against the local version of the blockchain headers"""
        # Decode the merkle_root_hash before using with merklelib
        result = merklelib.verify_leaf_inclusion(proof_data.tx, proof_data.proof,
                                                 merklelib.Hasher(),
                                                 self.headers[proof_data.block_height].merkle_root_hash.decode())

        return result

    # Would like to remove logging from body
    def clean_bloom_response(self, proofs: BloomResponseType) -> BloomResponseType:
        """Remove proofs which were sent due to false positives in the bloom filter"""
        interesting_proofs = set()
        for txid, proof_data in proofs.items():
            if txid in self.interesting_txids:
                self._logging_adapter.info('Found interesting txid {} in proof.'.format(str(txid)))
                interesting_proofs.add(txid)
                continue

            if any(True for txi in proof_data.tx.inputs if txi.pubkey in self.interesting_pubkeys):
                self._logging_adapter.info('Found interesting txid {} in proof.'.format(str(txid)))
                interesting_proofs.add(txid)
                continue

            if any(True for txo in proof_data.tx.outputs if txo.pubkey in self.interesting_pubkeys):
                self._logging_adapter.info('Found interesting txid {} in proof.'.format(str(txid)))
                interesting_proofs.add(txid)

        return {txid: proofs[txid] for txid in interesting_proofs}

    def request_headers(self, addr):
        """Request missing headers using TCP and wait for a list of headers."""
        NotImplemented


class Address(SimplifiedPaymentVerification):
    def __init__(self, headers: list[BlockHeader] = None):
        self.private_key: ecdsa.SigningKey = ecdsa.SigningKey.generate()
        self._my_utxo: dict[TxID, UTXO] = dict()
        super().__init__(headers=headers, pubkeys={self.pubkey})

    @property
    def wealth(self) -> int:
        """Return the total value of utxo which is not pending."""
        return sum(utxo.value for utxo in self._my_utxo.values() if not utxo.pending)

    @property
    def pending_txs(self) -> set[UTXO]:
        """Return all pending utxo."""
        return {utxo for utxo in self._my_utxo.values() if utxo.pending}

    @property
    def pubkey(self) -> bytes:
        return self.private_key.verifying_key.to_string(encoding='compressed')

    def _sign(self, byte_string: bytes):
        """Sign the byte_string with addresses private key."""
        return self.private_key.sign(byte_string)

    @log.log_object(lambda self, tx : f'Registering incoming txid {hash(tx)}')
    def _register_incoming_tx(self, tx: Transaction):
        """Add all utxo in tx attributes to self.pubkey to _my_utxo"""
        for index, o in filter(lambda item: item[1].pubkey == self.pubkey, enumerate(tx.outputs)):
            self[hash(tx)] = UTXO(hash(tx), index, o.value)

    @log.log_object(lambda self, txid : f'Clearing txid {txid} from personal utxo set')
    def _clear_outgoing_tx(self, txid: TxID):
        """Remove UTXO when NEXT transaction has cleared."""
        marked = []
        for utxo in filter(lambda utxo: utxo.pending, self._my_utxo.values()):
            if utxo.pending == txid:
                marked.append(utxo.txid)

        for u_txid in marked:
            del self[u_txid]

    def _gather_utxos(self, value: int) -> tuple[set[UTXO], int]:
        """Get a set of UTXO with combined value greater than value."""
        remaining_value = value
        gathered_utxo = set()
        for utxo in filter(lambda utxo: not utxo.pending, self._my_utxo.values()):
            if remaining_value <= 0:
                break

            remaining_value -= utxo.value
            gathered_utxo.add(utxo)

        if remaining_value > 0:
            raise ValueError('Insufficient funds')

        return gathered_utxo, abs(remaining_value)

    @log.log_object(lambda self, tx, value, rpk, txt : f'Created tx {hash(tx)} with value {value} and receiver {rpk}', pass_result = True)
    def create_transaction(self, value: int, receiver_pubkey: bytes, tx_type: str = 'p2pk') -> Transaction:
        """Return a transaction sending value amount to receiver_pubkey address."""
        inputs, outputs = [], []

        (gathered_utxo, extra_value) = self._gather_utxos(value)
        for utxo in gathered_utxo:
            unlocking_script = UnlockingScript(self.private_key,
                                               self.pubkey,
                                               tx_type=tx_type)
            inputs.append(TxInput(unlocking_script, utxo))

        locking_script = LockingScript(receiver_pubkey, tx_type=tx_type)
        locking_script_for_change = LockingScript(self.pubkey,
                                                  tx_type=tx_type)

        outputs.append(TxOutput(value, locking_script))
        outputs.append(TxOutput(extra_value, locking_script_for_change))

        tx = Transaction(inputs, outputs)

        for utxo in gathered_utxo:
            utxo.pending = hash(tx)

        return tx

    def process_proofs(self, proofs: BloomResponseType):
        """Update pending transactions and add new utxo in accordance with proofs
        sent from a full node.


        """
        for txid, proof_data in self.clean_bloom_response(proofs).items():
            if not self.check_proofs(proof_data):
                continue

            for txi in proof_data.tx.inputs:
                if txi.pubkey == self.pubkey:
                    self._clear_outgoing_tx(txid)

            for txo in proof_data.tx.outputs:
                if txo.pubkey == self.pubkey:
                    self._register_incoming_tx(proof_data.tx)

    def __getitem__(self, key):
        return self._my_utxo[key]

    def __setitem__(self, key, value):
        self._my_utxo[key] = value

    def __delitem__(self, key):
        del self._my_utxo[key]

    def __hash__(self):
        return sha256_hash(self.pubkey)


<<<<<<< HEAD
class Miner(TCPClient, TCPServer):
=======
class Miner:
    @log.objectID
>>>>>>> 2e8dbd18
    def __init__(self, headers: list[BlockHeader]):
        self.address: Address = Address(headers=headers)
        self.known_full_nodes = set()
        self.known_tx = []

    @log.log_object(lambda self, rpk, value, txt : f'Created coinbase tx with value {value} and receiver {rpk}')
    def create_coinbase_tx(self, receiver_pubkey, value, tx_type='p2pk'):
        """Create a coinbase transaction."""
        # we use our own private/public key for type checking, but anything is valid
        unlocking_script = UnlockingScript(self.address.private_key, self.address.pubkey)
        tx_input = TxInput(unlocking_script, UTXO(0, 0, 0))

        locking_script = LockingScript(receiver_pubkey, tx_type=tx_type)
        tx_output = TxOutput(value, locking_script)

        return Transaction([tx_input], [tx_output])

    @log.log_object(lambda self, txs : f'Created block with {len(txs)} transactions')
    def create_block(self, transactions: list[Transaction]) -> Block:
        """Create a new block from a list of transactions."""
        cb_tx: Transaction = self.create_coinbase_tx(self.address.pubkey, 50)
        if len(self.address.headers) == 0:
            assert (len(transactions) == 0)  # no possible non-coinbase transactions in genesis block
            return Block([cb_tx])

        return Block([cb_tx] + transactions, hash(self.address.headers[-1]))

    def broadcast_block(self, block):
        for addr, port in self.known_full_nodes:
            sock = Miner.connect(port, addr)
            Miner.send(sock, block)
            sock.close()

    def serve(self):
        ports = { 9092: self.handle_address,
                  9093: self.handle_new_blocks }
        options = dict()
        self.__serve(ports, options)

    def handle_address(self, sock):
        """Add a new transaction to the list of known transactions not included in the chain."""
        NotImplemented

    def handle_new_blocks(self, sock):
        """Listen for the addition of a new block to the blockchain.
        Triggers miner to stop mining current block.

        """
        NotImplemented


@dataclass
class UTXOinBlock:
    block_height: int
    output_dict: dict[OutputIndex, TxOutput]



class UTXOSet:
    """
    https://eprint.iacr.org/2017/1095.pdf
    _____________________________________

    Bitcoin Core 0.14 Format
    key: value
    ----------
    key
        txid (hash(tx))
    value
        block height and [UTXO]
        

    """

    def __init__(self, blockchain: BlockChain):
        self.height: BlockHeight = len(blockchain) - 1
        self._data: dict[TxID, UTXOinBlock] = dict()
        if self.height >= 0:
            for tx in blockchain[0]:
                self[hash(tx)] = UTXOinBlock(0, {i: txo for i, txo in enumerate(tx.outputs)})

            for block in blockchain[1:]:
                self.update(block)

    def update(self, block: Block):
        """Update the UTXO set with the transactions in the block."""
        self.height += 1

        for tx in block:
            if not tx.is_coinbase:
                for txi in tx.inputs:
                    del self[txi.prev_txid].output_dict[txi.output_index]
                    if len(self[txi.prev_txid].output_dict) == 0:
                        del self[txi.prev_txid]

            self[hash(tx)] = UTXOinBlock(self.height, {index: txo for index, txo in enumerate(tx.outputs)})

    def only_spendable_input(self, block: Block) -> bool:
        """Determine if all TxInput uses spendable TxOutput

        Conditions (only for non-coinbase)
        ----------
            - txo referenced by txi is in utxo_set
            - txi unlocking script unlocks locking script of referenced txi


        """
        for tx in filter(lambda b: not b.is_coinbase, block):
            for txi in tx.inputs:
                try:
                    tx_output_dict = self[txi.prev_txid].output_dict
                    prev_txo = tx_output_dict[txi.output_index]
                    if not prev_txo.locking_script.unlock(txi.unlocking_script):
                        return False
                except KeyError:
                    return False
        return True

    def no_overspend(self, block: Block) -> bool:
        """Return True if and only if no tx spends more output than the utxo it claims.

        This excludes the coinbase tx, which may spend up to a fixed amount
        without reference to utxo. See Transaction.is_coinbase


        """
        # Note: only for use after UTXO_set.only_spendable_input
        for tx in block:
            if not tx.is_coinbase:
                cash: int = 0
                for txi in tx.inputs:
                    tx_output_dict = self[txi.prev_txid].output_dict
                    utxo = tx_output_dict[txi.output_index]
                    cash += utxo.value

                if cash < sum(txo.value for txo in tx.outputs):
                    return False

            else:
                if sum(txo.value for txo in tx.outputs) > 50:
                    return False

        return True

    def __getitem__(self, item):
        return self._data[item]

    def __setitem__(self, txid: TxID, value: UTXOinBlock):
        self._data[txid] = value

    def __delitem__(self, txid: TxID):
        del self._data[txid]

<<<<<<< HEAD
class FullNode(TCPServer):
=======

class FullNode:
    @log.objectID
>>>>>>> 2e8dbd18
    def __init__(self, blockchain: BlockChain = None):
        self.blockchain: BlockChain = blockchain or BlockChain()
        self.UTXO_set: UTXOSet = UTXOSet(self.blockchain)

    @log.log_object(lambda self, block : f'Adding block to blockchain')
    def add_block(self, block: Block):
        self.UTXO_set.update(block)
        self.blockchain.add_block(block)

    @log.log_object(lambda self, result, block : f'Validated block' if result else f'Invalidated block', pass_result = True)
    @log.log_object(lambda self, block : f'Validating block')
    def validate_block(self, block: Block) -> bool:
        """Validate a new block.

        Conditions:
            - the block has proof of work
            - the block is either the genesis block or it has the previous blocks header
            - the block does not contain the same utxo spent twice
            - there is at most one coinbase tx and it is valid
            - the block does not spend more than the utxo it claims
            - the block only spends output in the UTXO set for which it has the public key


        """
        if not block.header.has_proof_of_work():
            return False

        if len(self.blockchain) > 0 and not block.header.prev_block_hash == hash(self.blockchain[-1]):
            return False

        if not block.no_internal_double_spend() or not block.one_valid_coinbase():
            return False

        if not self.UTXO_set.no_overspend(block) or not self.UTXO_set.only_spendable_input(block):
            return False

        return True

    def filter_tx_log_message(self, result, tx, bloom):
        if result:
            return f'Transaction {hash(tx)} matched against filter'
        else:
            return f'Transaction {hash(tx)} did not match against filter', 

    @log.log_object(filter_tx_log_message, level = 'debug', pass_result = True)
    @staticmethod
    def filter_tx(tx: Transaction, bloom: BloomFilter) -> bool:
        """Return True if and only if tx is matches against the bloom filter"""
        if bloom.check(hash(tx)):
            return True

        if any(True for txi in tx.inputs if bloom.check(txi.pubkey)):
            return True

        if any(True for txo in tx.outputs if bloom.check(txo.pubkey)):
            return True

        return False

    def filter_block(self, height: BlockHeight, bloom: BloomFilter) -> BloomResponseType:
        """Filter a block for matches against a bloom filter"""
        response: BloomResponseType = dict()
        block = self.blockchain[height]
        for tx in filter(lambda tx: self.filter_tx(tx, bloom), block):
            proof = block.transactions_merkle.get_proof(tx)
            response[hash(tx)] = ProofData(block_height=height, tx=tx, proof=proof)

        return response

    def serve(self):
        ports = { 9090: self.handle_miner,
                  9091: self.handle_address }
        options = dict()
        self.__serve(ports, options)

    def handle_address(self, sock):
        """Reconstruct bloom filter from stream and respond with proofs."""
        bloom = receive_all_pickle(sock)
        bloom_response = self.filter_block(len(self.blockchain) - 1, bloom)
        response_data = pickle.dumps(bloom_response)
        sock.send(response_data)
        sock.close()

    def handle_miner(self, sock):
        """Reconstruct block from stream and add block to blockchain if valid."""
        block = receive_all_pickle(sock)
        sock.close()
        if self.validate_block(block):
            self.add_block(block)
<|MERGE_RESOLUTION|>--- conflicted
+++ resolved
@@ -106,7 +106,6 @@
         return int(- number_of_items * math.log(fp) / math.log(2) ** 2) + 100
 
 
-<<<<<<< HEAD
 class Messaging:
     self.MAX_TCP_MSG_SIZE = 2048
 
@@ -191,12 +190,8 @@
         sock.close()
         return response
 
-
 class SimplifiedPaymentVerification(TCPClient):
-=======
-class SimplifiedPaymentVerification:
     @log.objectID
->>>>>>> 2e8dbd18
     def __init__(self, headers: list[BlockHeader] = None, txids: set[TxID] = None, pubkeys: set[bytes] = None):
         self.headers: list[BlockHeader] = headers or list()
         self.interesting_txids: set[TxID] = txids or set()
@@ -385,12 +380,8 @@
         return sha256_hash(self.pubkey)
 
 
-<<<<<<< HEAD
 class Miner(TCPClient, TCPServer):
-=======
-class Miner:
     @log.objectID
->>>>>>> 2e8dbd18
     def __init__(self, headers: list[BlockHeader]):
         self.address: Address = Address(headers=headers)
         self.known_full_nodes = set()
@@ -544,13 +535,8 @@
     def __delitem__(self, txid: TxID):
         del self._data[txid]
 
-<<<<<<< HEAD
 class FullNode(TCPServer):
-=======
-
-class FullNode:
     @log.objectID
->>>>>>> 2e8dbd18
     def __init__(self, blockchain: BlockChain = None):
         self.blockchain: BlockChain = blockchain or BlockChain()
         self.UTXO_set: UTXOSet = UTXOSet(self.blockchain)
